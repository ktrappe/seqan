--- conflicted
+++ resolved
@@ -100,11 +100,7 @@
         {
             vcfMat.init();
 
-<<<<<<< HEAD
-            if (!open(outStream, toCString(options.outputFileName))
-=======
             if (!open(outStream, toCString(options.outputFileName)))
->>>>>>> e2a80e81
                 throw MasonIOException("Could not open output file.");
 
             // Open output breakpoints TSV file.
