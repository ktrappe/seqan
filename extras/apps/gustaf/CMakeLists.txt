# ===========================================================================
#                  SeqAn - The Library for Sequence Analysis
# ===========================================================================
# File: /extras/apps/gustaf/CMakeLists.txt
#
# CMakeLists.txt file for gustaf.
# ===========================================================================

cmake_minimum_required (VERSION 2.8.2)
project (extras__apps_gustaf)
message (STATUS "Configuring extras/apps/gustaf")

# ----------------------------------------------------------------------------
# Dependencies
# ----------------------------------------------------------------------------

# Search SeqAn and select dependencies.
#set (SEQAN_FIND_DEPENDENCIES NONE)
find_package (SeqAn REQUIRED)

# ----------------------------------------------------------------------------
# Build Setup
# ----------------------------------------------------------------------------

# Add include directories.
include_directories (${SEQAN_INCLUDE_DIRS})

# Add definitions set by find_package (SeqAn).
add_definitions (${SEQAN_DEFINITIONS})

# Update the list of file names below if you add source files to your application.
add_executable (gustaf gustaf.cpp)

<<<<<<< HEAD
add_executable (variant_comp_vcf variant_comp_vcf.cpp)

# Add dependencies found by find_package (SeqAn).
target_link_libraries (gustaf ${SEQAN_LIBRARIES})
target_link_libraries (variant_comp_vcf ${SEQAN_LIBRARIES})
=======
add_executable (gustaf_mate_joining join_mates.cpp)

# Add dependencies found by find_package (SeqAn).
target_link_libraries (gustaf ${SEQAN_LIBRARIES})
target_link_libraries (gustaf_mate_joining ${SEQAN_LIBRARIES})
>>>>>>> 9ec6cdcf

# Add CXX flags found by find_package (SeqAn).
set (CMAKE_CXX_FLAGS "${CMAKE_CXX_FLAGS} ${SEQAN_CXX_FLAGS}")

# ----------------------------------------------------------------------------
# Installation
# ----------------------------------------------------------------------------

# Set variables for installing, depending on the selected build type.
if (NOT SEQAN_PREFIX_SHARE_DOC)
  seqan_setup_install_vars (gustaf)
endif (NOT SEQAN_PREFIX_SHARE_DOC)

# Install gustaf in ${PREFIX}/bin directory
<<<<<<< HEAD
install (TARGETS gustaf variant_comp_vcf
=======
install (TARGETS gustaf gustaf_mate_joining
>>>>>>> 9ec6cdcf
         DESTINATION bin)

# Install non-binary files for the package to "." for app builds and
# ${PREFIX}/share/doc/gustaf for SeqAn release builds.
install (FILES LICENSE
               README
         DESTINATION ${SEQAN_PREFIX_SHARE_DOC})
install (FILES example/adeno.fa
               example/adeno_modified.fa
               example/adeno_modified_reads.fa
               example/stellar.gff
         DESTINATION ${SEQAN_PREFIX_SHARE_DOC}/example)

# ----------------------------------------------------------------------------
# App Test
# ----------------------------------------------------------------------------

seqan_add_app_test (gustaf)


# ----------------------------------------------------------------------------
# CPack Install
# ----------------------------------------------------------------------------

if (SEQAN_BUILD_SYSTEM STREQUAL "APP:gustaf")
  set (CPACK_PACKAGE_NAME "gustaf")
  set (CPACK_PACKAGE_DESCRIPTION_SUMMARY "Gustaf - Generic multi-split alignment finder")
  set (CPACK_DEBIAN_PACKAGE_MAINTAINER "Kathrin Trappe <kathrin.trappe@fu-berlin.de>")
  set (CPACK_PACKAGE_VENDOR "Kathrin Trappe <kathrin.trappe@fu-berlin.de>")

  seqan_configure_cpack_app (gustaf "gustaf")
endif (SEQAN_BUILD_SYSTEM STREQUAL "APP:gustaf")
<|MERGE_RESOLUTION|>--- conflicted
+++ resolved
@@ -30,20 +30,12 @@
 
 # Update the list of file names below if you add source files to your application.
 add_executable (gustaf gustaf.cpp)
-
-<<<<<<< HEAD
+add_executable (gustaf_mate_joining join_mates.cpp)
 add_executable (variant_comp_vcf variant_comp_vcf.cpp)
 
 # Add dependencies found by find_package (SeqAn).
 target_link_libraries (gustaf ${SEQAN_LIBRARIES})
 target_link_libraries (variant_comp_vcf ${SEQAN_LIBRARIES})
-=======
-add_executable (gustaf_mate_joining join_mates.cpp)
-
-# Add dependencies found by find_package (SeqAn).
-target_link_libraries (gustaf ${SEQAN_LIBRARIES})
-target_link_libraries (gustaf_mate_joining ${SEQAN_LIBRARIES})
->>>>>>> 9ec6cdcf
 
 # Add CXX flags found by find_package (SeqAn).
 set (CMAKE_CXX_FLAGS "${CMAKE_CXX_FLAGS} ${SEQAN_CXX_FLAGS}")
@@ -58,11 +50,7 @@
 endif (NOT SEQAN_PREFIX_SHARE_DOC)
 
 # Install gustaf in ${PREFIX}/bin directory
-<<<<<<< HEAD
-install (TARGETS gustaf variant_comp_vcf
-=======
-install (TARGETS gustaf gustaf_mate_joining
->>>>>>> 9ec6cdcf
+install (TARGETS gustaf gustaf_mate_joining variant_comp_vcf
          DESTINATION bin)
 
 # Install non-binary files for the package to "." for app builds and
