--- conflicted
+++ resolved
@@ -4538,11 +4538,7 @@
                     indelfile << "\t" << percentage;
                     indelfile << "\t+\t.\tID=" << candidatePos + startCoord + options.positionFormat ;
                     indelfile << ";size=" << indelSize;
-<<<<<<< HEAD
-                    indelfile << ";count=" << (int)(percentage * depth);
-=======
                     indelfile << ";count=" << (int)(percentage * depth + 0.00001);
->>>>>>> b1f12163
                     indelfile << ";depth=" << depth;
                     indelfile << ";quality=" << indelQ;
                     indelfile << ";homorun=" << homoLength;
@@ -4603,11 +4599,7 @@
                     indelfile << "\t" << percentage;
                     indelfile << "\t+\t.\tID=" << candidatePos + startCoord + options.positionFormat;
                     indelfile << ";size=" << indelSize;
-<<<<<<< HEAD
-                    indelfile << ";count=" << (int)(percentage * depth);
-=======
                     indelfile << ";count=" << (int)(percentage * depth + 0.00001);
->>>>>>> b1f12163
                     indelfile << ";seq="<< insertionSeq;
                     indelfile << ";depth=" << depth;
                     indelfile << ";quality=" << indelQ;
