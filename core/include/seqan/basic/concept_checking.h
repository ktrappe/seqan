--- conflicted
+++ resolved
@@ -781,17 +781,12 @@
  * @headerfile seqan/basic.h
  * 
  * 
-<<<<<<< HEAD
  * @signature template<>    // required, even if name has no template arguments
  *            SEQAN_CONCEPT_IMPL((name), implementedConcepts)
  *
  *            template<typename T, int I>
  *            SEQAN_CONCEPT_IMPL((name<T,I>), implementedConcepts)
-=======
- * @signature template<> SEQAN_CONCEPT_IMPL(implementedConcepts, name)
- *            template<typename T, int I> SEQAN_CONCEPT_IMPL(implementedConcepts, name<T,I>)
->>>>>>> 4076a0a9
- * 
+ *
  * @param implementedConcepts Identifiers of concepts that are fulfilled by the model.  This is a sequence of the
  *                            Boost Preprocessor Library, read <a
  *                            href="http://www.boost.org/doc/libs/1_47_0/libs/preprocessor/doc/index.html">more</a>.
@@ -806,11 +801,7 @@
  * 
  * @code{.cpp}
  * template <typename TValue, typename TSpec>
-<<<<<<< HEAD
  * SEQAN_CONCEPT_IMPL((String<TValue, TSpec>), (StringConcept));
-=======
- * SEQAN_CONCEPT_IMPL((StringConcept), String<TValue, TSpec>);
->>>>>>> 4076a0a9
  * @endcode
  */
 
@@ -819,20 +810,12 @@
 ..cat:Concepts
 ..summary:Defines which concepts a model fulfills.
 ..signature:
-<<<<<<< HEAD
 template<>  // required, even if name has no template arguments
 SEQAN_CONCEPT_IMPL((name), implementedConcepts)
 
 template<typename T, int I>
 SEQAN_CONCEPT_IMPL((name<T,I>), implementedConcepts)
 ..param.name:Model type, i.e. an identifier or an identifier with template arguments.
-=======
-template<> 
-SEQAN_CONCEPT_IMPL(implementedConcepts, name)
-
-template<typename T, int I>
-SEQAN_CONCEPT_IMPL(implementedConcepts, name<T,I>)
->>>>>>> 4076a0a9
 ..param.implementedConcepts:Identifiers of concepts that are fulfilled by the model.
 ..param.name:Model type, i.e. an identifier or an identifier with template arguments.
 ...remarks:This is a sequence of the Boost Preprocessor Library, read @http://www.boost.org/doc/libs/1_47_0/libs/preprocessor/doc/index.html|more@.
@@ -840,7 +823,6 @@
 A model of a concept must pass the concept check via @Macro.SEQAN_CONCEPT_ASSERT@.
 ..example.code:
 template <typename TValue, typename TSpec>
-<<<<<<< HEAD
 SEQAN_CONCEPT_IMPL((String<TValue, TSpec>), (StringConcept));
 ..include:seqan/basic.h
  */
@@ -863,22 +845,10 @@
 
 # define SEQAN_CONCEPT_IMPL(model, implementedConcepts)                                                 \
     struct Implements<SEQAN_STRIP_PARENS(model)>                                                        \
-=======
-SEQAN_CONCEPT_IMPL((StringConcept), String<TValue, TSpec>);
-..include:seqan/basic.h
- */
-
-# define SEQAN_CONCEPT_IMPL(implementedConcepts, ...)                                                   \
-    struct Implements<__VA_ARGS__>                                                                      \
->>>>>>> 4076a0a9
     {                                                                                                   \
         typedef __VA_ARGS__ TModel;                                                                     \
         typedef                                                                                         \
-<<<<<<< HEAD
             SEQAN_PP_SEQ_FOR_EACH_I(SEQAN_CONCEPT_LIST_prefix,model,implementedConcepts)                \
-=======
-            SEQAN_PP_SEQ_FOR_EACH_I(SEQAN_CONCEPT_LIST_prefix,(TModel),implementedConcepts)             \
->>>>>>> 4076a0a9
             SEQAN_PP_REPEAT(SEQAN_PP_SEQ_SIZE(implementedConcepts),SEQAN_CONCEPT_LIST_suffix,~) Type;   \
     }
 
@@ -976,17 +946,12 @@
  * SEQAN_CONCEPT_REFINE(ConceptC, (T), (ConceptA)(ConceptB)) {};
  * SEQAN_CONCEPT_REFINE(ConceptD, (T), (ConceptC)) {};
  *  
-<<<<<<< HEAD
  * template<>   // Alice has no template arguments
  * SEQAN_CONCEPT_IMPL(Alice, (ConceptA)(ConceptB));
  *
  * template<>   // Bob has no template arguments
  * SEQAN_CONCEPT_IMPL(Bob, (ConceptC));
-=======
- * SEQAN_CONCEPT_IMPL((ConceptA)(ConceptB), Alice);
- * SEQAN_CONCEPT_IMPL((ConceptC), Bob);
->>>>>>> 4076a0a9
- *  
+ *
  * std::cout << Is< ConceptA<Alice> >::VALUE << std::endl; // 1
  * std::cout << Is< ConceptB<Alice> >::VALUE << std::endl; // 1
  * std::cout << Is< ConceptC<Alice> >::VALUE << std::endl; // 0
@@ -1031,18 +996,11 @@
 SEQAN_CONCEPT_REFINE(ConceptC, (T), (ConceptA)(ConceptB)) {};
 SEQAN_CONCEPT_REFINE(ConceptD, (T), (ConceptC)) {};
 
-<<<<<<< HEAD
-template<> 
+template<>
 SEQAN_CONCEPT_IMPL(Alice, (ConceptA)(ConceptB));
 
 template<> 
 SEQAN_CONCEPT_IMPL(Bob, (ConceptC));
-=======
-template <>
-SEQAN_CONCEPT_IMPL((ConceptA)(ConceptB), Alice);
-template <>
-SEQAN_CONCEPT_IMPL((ConceptC), Bob);
->>>>>>> 4076a0a9
 
 std::cout << Is< ConceptA<Alice> >::VALUE << std::endl; // 1
 std::cout << Is< ConceptB<Alice> >::VALUE << std::endl; // 1
