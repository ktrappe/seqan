// ==========================================================================
//                 SeqAn - The Library for Sequence Analysis
// ==========================================================================
// Copyright (c) 2006-2013, Knut Reinert, FU Berlin
// All rights reserved.
//
// Redistribution and use in source and binary forms, with or without
// modification, are permitted provided that the following conditions are met:
//
//     * Redistributions of source code must retain the above copyright
//       notice, this list of conditions and the following disclaimer.
//     * Redistributions in binary form must reproduce the above copyright
//       notice, this list of conditions and the following disclaimer in the
//       documentation and/or other materials provided with the distribution.
//     * Neither the name of Knut Reinert or the FU Berlin nor the names of
//       its contributors may be used to endorse or promote products derived
//       from this software without specific prior written permission.
//
// THIS SOFTWARE IS PROVIDED BY THE COPYRIGHT HOLDERS AND CONTRIBUTORS "AS IS"
// AND ANY EXPRESS OR IMPLIED WARRANTIES, INCLUDING, BUT NOT LIMITED TO, THE
// IMPLIED WARRANTIES OF MERCHANTABILITY AND FITNESS FOR A PARTICULAR PURPOSE
// ARE DISCLAIMED. IN NO EVENT SHALL KNUT REINERT OR THE FU BERLIN BE LIABLE
// FOR ANY DIRECT, INDIRECT, INCIDENTAL, SPECIAL, EXEMPLARY, OR CONSEQUENTIAL
// DAMAGES (INCLUDING, BUT NOT LIMITED TO, PROCUREMENT OF SUBSTITUTE GOODS OR
// SERVICES; LOSS OF USE, DATA, OR PROFITS; OR BUSINESS INTERRUPTION) HOWEVER
// CAUSED AND ON ANY THEORY OF LIABILITY, WHETHER IN CONTRACT, STRICT
// LIABILITY, OR TORT (INCLUDING NEGLIGENCE OR OTHERWISE) ARISING IN ANY WAY
// OUT OF THE USE OF THIS SOFTWARE, EVEN IF ADVISED OF THE POSSIBILITY OF SUCH
// DAMAGE.
//
// ==========================================================================
// Author: David Weese <david.weese@fu-berlin.de>
// ==========================================================================

#ifndef TESTS_INDEX_TEST_QGRAM_INDEX_H
#define TESTS_INDEX_TEST_QGRAM_INDEX_H


//////////////////////////////////////////////////////////////////////////////

namespace SEQAN_NAMESPACE_MAIN
{

SEQAN_DEFINE_TEST(testGappedShapes)
{
	String<char> shape_string = "0010011011101";
	Shape<Dna,GenericShape> shape1;
	stringToShape(shape1, shape_string);
	Shape<Dna,GenericShape> shape2 = Shape<Dna,GenericShape>(shape1);

	SEQAN_ASSERT(shape1.weight == shape2.weight);
	SEQAN_ASSERT(shape1.span == shape2.span);
	SEQAN_ASSERT(shape1.diffs == shape2.diffs);
	SEQAN_ASSERT(length(shape1) == length(shape2));
	SEQAN_ASSERT(weight(shape1) == weight(shape2));
/*
	Shape<Dna,GenericShape> shape3 = Shape<Dna,GenericShape>(5, 13);
	shape3[0]=2;
	shape3[1]=2;
	shape3[2]=1;
	shape3[3]=1;
	shape3[4]=2;
	shape3[5]=1;
	shape3[6]=1;
	shape3[7]=2;
	for(int i = 0; i < 8; ++i)
        SEQAN_ASSERT(shape1[i] == shape3[i]);
*/
}


SEQAN_DEFINE_TEST(testUngappedShapes)
{
	Shape<Dna,SimpleShape> shape1;
	resize(shape1, 4);
	Shape<Dna,SimpleShape> shape2 = Shape<Dna,SimpleShape>(shape1);

	SEQAN_ASSERT(shape1.span == shape2.span);
	SEQAN_ASSERT(shape1.leftFactor == shape2.leftFactor);
	SEQAN_ASSERT(length(shape1) == length(shape2));
	SEQAN_ASSERT(weight(shape1) == weight(shape2));
	

	Shape<Dna,SimpleShape> shape3 = Shape<Dna,SimpleShape>(4);
	SEQAN_ASSERT(shape3.leftFactor == 64);
	SEQAN_ASSERT(shape1.leftFactor == shape3.leftFactor);


}

template <typename TIndex>
void testStepSize()
{
<<<<<<< HEAD
    TIndex pos("CATGATTACATA");
    setStepSize(pos, 2);
    hash(indexShape(pos), "CAT");
    String<typename Position<DnaString>::Type> occs;
    occs = getOccurrences(pos, indexShape(pos));
=======
    TIndex index("CATGATTACATA");
    setStepSize(index, 2);
    hash(indexShape(index), "CAT");
    String<typename Position<DnaString>::Type> occs;
    occs = getOccurrences(index, indexShape(index));
>>>>>>> d5592e63
    SEQAN_ASSERT_EQ(length(occs), 2u);
    SEQAN_ASSERT_EQ(occs[0], 0u);
    SEQAN_ASSERT_EQ(occs[1], 8u);
}

SEQAN_DEFINE_TEST(testStepSize)
{
    typedef Index<DnaString, IndexQGram< UngappedShape<3> > > TIndex1;
    typedef Index<DnaString, IndexQGram< UngappedShape<3>, OpenAddressing > > TIndex2;

    testStepSize<TIndex1>();
    testStepSize<TIndex2>();
}

/*
void testQGramIndexSchnell()
{
	clock_t start, finish;
	double duration;

	String<Dna> text;
	fstream strm_t;
	strm_t.open(TEST_PATH "fasta.txt", ios_base::in);
	read(strm_t, text, Fasta());
	String<Dna> next;
	resize(next,length(text));
	for(int i = 0; i < 1; ++i)							// datei zu ende?
	{
		arrayCopyForward(begin(text),end(text),begin(next));
		append(text, next);
	}
	strm_t.close();

	String<char> shape_string = "1000100100001110011";
	int q = length(shape_string);
	Shape<Dna,GenericShape> shape;
	stringToShape(shape, shape_string);

	typedef Position<String<Dna> >::Type TPosition;
	String<TPosition> pos;
	resize(pos, length(text) - q + 2);	
	
	String<TPosition> dir;	
	int pos_size = _intPow((unsigned)ValueSize<Dna>::VALUE, weight(shape));
	pos_size += 1;	
	resize(dir, pos_size);

	start = clock();
	Nothing nothing;
	createQGramIndex(pos, dir, nothing, text, shape, 1);
	finish = clock();
	duration = (double)(finish - start) / CLOCKS_PER_SEC;
	//std::cout << "\nQGramIndex bauen dauert: " << duration << " Sekunden.\n\n";
	
	
}
*/
/*
void testGappedQGramIndex()
{
	String<Dna> text = "CTGAACCCTAAACCCT";
	String<char> shape_string = "101";
	int q = length(shape_string);
	Shape<Dna,GenericShape> shape;
	stringToShape(shape, shape_string);

	typedef Position<String<Dna> >::Type TPosition;
	String<TPosition> pos;
	resize(pos, length(text) - q + 2);
	
	String<TPosition> dir;
    int pos_size = _intPow((unsigned)ValueSize<Dna>::VALUE, weight(shape));
	pos_size += 1;	
	resize(dir, pos_size);

	Nothing nothing;
	createQGramIndex(pos, dir, nothing, text, shape, 1);
	
	SEQAN_ASSERT(dir[0] == 0);
	SEQAN_ASSERT(dir[1] == 1);
	SEQAN_ASSERT(dir[2] == 5);
	SEQAN_ASSERT(dir[3] == 5);
	SEQAN_ASSERT(dir[4] == 5);
	SEQAN_ASSERT(dir[5] == 6);
	SEQAN_ASSERT(dir[6] == 8);
	SEQAN_ASSERT(dir[7] == 9);
	SEQAN_ASSERT(dir[8] == 11);
	SEQAN_ASSERT(dir[9] == 12);
	SEQAN_ASSERT(dir[10] == 12);
	SEQAN_ASSERT(dir[11] == 12);
	SEQAN_ASSERT(dir[12] == 12);
	SEQAN_ASSERT(dir[13] == 14);
	SEQAN_ASSERT(dir[14] == 14);
	SEQAN_ASSERT(dir[15] == 14);
	SEQAN_ASSERT(dir[16] == 14);

	SEQAN_ASSERT(pos[0] == 9);
	SEQAN_ASSERT(pos[1] == 11);
	SEQAN_ASSERT(pos[2] == 10);
	SEQAN_ASSERT(pos[3] == 4);
	SEQAN_ASSERT(pos[4] == 3);
	SEQAN_ASSERT(pos[5] == 7);
	SEQAN_ASSERT(pos[6] == 12);
	SEQAN_ASSERT(pos[7] == 5);
	SEQAN_ASSERT(pos[8] == 0);
	SEQAN_ASSERT(pos[9] == 13);
	SEQAN_ASSERT(pos[10] == 6);
	SEQAN_ASSERT(pos[11] == 2);
	SEQAN_ASSERT(pos[12] == 8);
	SEQAN_ASSERT(pos[13] == 1);
	
}
*/
SEQAN_DEFINE_TEST(testUngappedQGramIndex)
{
	String<Dna> text = "CTGAACCCTAAACCCT";
	int q = 2;
	Shape<Dna,SimpleShape> shape;
	resize(shape, q);

	typedef Position<String<Dna> >::Type TPosition;
	String<TPosition> pos;
	resize(pos, length(text) - q + 1);
	
	String<TPosition> dir;
    int pos_size = _intPow((unsigned)ValueSize<Dna>::VALUE, q);
	pos_size += 1;
	resize(dir, pos_size);

	Nothing nothing;
	createQGramIndex(pos, dir, nothing, text, shape, 1);
	
	
	SEQAN_ASSERT(dir[0] == 0);
	SEQAN_ASSERT(dir[1] == 3);
	SEQAN_ASSERT(dir[2] == 5);
	SEQAN_ASSERT(dir[3] == 5);
	SEQAN_ASSERT(dir[4] == 5);
	SEQAN_ASSERT(dir[5] == 5);
	SEQAN_ASSERT(dir[6] == 9);
	SEQAN_ASSERT(dir[7] == 9);
	SEQAN_ASSERT(dir[8] == 12);
	SEQAN_ASSERT(dir[9] == 13);
	SEQAN_ASSERT(dir[10] == 13);
	SEQAN_ASSERT(dir[11] == 13);
	SEQAN_ASSERT(dir[12] == 13);
	SEQAN_ASSERT(dir[13] == 14);
	SEQAN_ASSERT(dir[14] == 14);
	SEQAN_ASSERT(dir[15] == 15);

	SEQAN_ASSERT(pos[0] == 3);
	SEQAN_ASSERT(pos[1] == 9);
	SEQAN_ASSERT(pos[2] == 10);
	SEQAN_ASSERT(pos[3] == 4);
	SEQAN_ASSERT(pos[4] == 11);
	SEQAN_ASSERT(pos[5] == 5);
	SEQAN_ASSERT(pos[6] == 6);
	SEQAN_ASSERT(pos[7] == 12);
	SEQAN_ASSERT(pos[8] == 13);
	SEQAN_ASSERT(pos[9] == 0);
	SEQAN_ASSERT(pos[10] == 7);
	SEQAN_ASSERT(pos[11] == 14);
	SEQAN_ASSERT(pos[12] == 2);
	SEQAN_ASSERT(pos[13] == 8);
	SEQAN_ASSERT(pos[14] == 1);
}

inline bool
_qgramDisableBuckets(Index<StringSet<DnaString>, IndexQGram<Shape<Dna, UngappedShape<3> > > > &index)
{
    indexDir(index)[1] = -1;
    return true;
}

SEQAN_DEFINE_TEST(testUngappedQGramIndexMulti)
{
    typedef StringSet<DnaString>                    TStrings;
	//typedef SAValue<TStrings>::Type                 TSAValue;
    //typedef String<TSAValue>                        TPos;
    typedef Shape<Dna, UngappedShape<3> >           TShape;
    typedef Index<TStrings, IndexQGram<TShape> >    TIndex;
    
    TStrings strings;
	TIndex refIndex(strings);
	TIndex testIndex(strings);
    
                       //           111111
                       // 0123456789012345
	appendValue(strings, "CTGAACCCTAAACCCT");
//	appendValue(strings, "");                   // TODO: fix tupler to cope with strings smaller than q
	appendValue(strings, "GAAGGAGTGTGTGT");     //       requires to adapt pipe interface to return limitsString
//	appendValue(strings, "GT");
	appendValue(strings, "AAAACCCCAAACCCC");

    TShape &shape = indexShape(refIndex);
    indexCreate(refIndex, QGramSADir());
	resize(indexSA(refIndex), lengthSum(strings) - length(strings) * (length(shape) - 1));
	resize(indexDir(refIndex), _intPow((unsigned)ValueSize<Dna>::VALUE, length(shape)) + 1);
    createQGramIndex(refIndex);

    // test classic external index construction
	resize(indexSA(testIndex), length(indexSA(refIndex)));
	resize(indexDir(testIndex), length(indexDir(refIndex)));
	createQGramIndexExt(testIndex);

    for (unsigned i = 0; i < length(indexDir(refIndex)); ++i)
        SEQAN_ASSERT_EQ_MSG(dirAt(i, refIndex), dirAt(i, testIndex), "i is %d", i);
    for (unsigned i = 0; i < length(indexSA(refIndex)); ++i)
        SEQAN_ASSERT_EQ_MSG(saAt(i, refIndex), saAt(i, testIndex), "i is %d", i);

    clear(indexSA(testIndex));
    clear(indexDir(testIndex));

    // test new external index construction
	resize(indexSA(testIndex), length(indexSA(refIndex)));
	resize(indexDir(testIndex), length(indexDir(refIndex)));
	createQGramIndexExtSA(testIndex);

    for (unsigned i = 0; i < length(indexDir(refIndex)); ++i)
        SEQAN_ASSERT_EQ_MSG(dirAt(i, refIndex), dirAt(i, testIndex), "i is %d", i);
    for (unsigned i = 0; i < length(indexSA(refIndex)); ++i)
        SEQAN_ASSERT_EQ_MSG(saAt(i, refIndex), saAt(i, testIndex), "i is %d", i);
}


//////////////////////////////////////////////////////////////////////////////

SEQAN_DEFINE_TEST(testQGramFind)
{
	typedef Index<String<char>, IndexQGram<UngappedShape<2> > > TQGramIndex;
	TQGramIndex idx("to be or not to be");
	Finder<TQGramIndex> finder(idx);

	SEQAN_ASSERT(find(finder, "be"));
	SEQAN_ASSERT(position(finder) == 3);
	SEQAN_ASSERT(find(finder, "be"));
	SEQAN_ASSERT(position(finder) == 16);
	SEQAN_ASSERT(!find(finder, "be"));
/*
	while (find(finder, "be"))
	{
		std::cout << position(finder) << "\n";
	}
*/
}

//////////////////////////////////////////////////////////////////////////////


} //namespace SEQAN_NAMESPACE_MAIN

#endif //#ifndef SEQAN_HEADER_...<|MERGE_RESOLUTION|>--- conflicted
+++ resolved
@@ -91,19 +91,11 @@
 template <typename TIndex>
 void testStepSize()
 {
-<<<<<<< HEAD
-    TIndex pos("CATGATTACATA");
-    setStepSize(pos, 2);
-    hash(indexShape(pos), "CAT");
-    String<typename Position<DnaString>::Type> occs;
-    occs = getOccurrences(pos, indexShape(pos));
-=======
     TIndex index("CATGATTACATA");
     setStepSize(index, 2);
     hash(indexShape(index), "CAT");
     String<typename Position<DnaString>::Type> occs;
     occs = getOccurrences(index, indexShape(index));
->>>>>>> d5592e63
     SEQAN_ASSERT_EQ(length(occs), 2u);
     SEQAN_ASSERT_EQ(occs[0], 0u);
     SEQAN_ASSERT_EQ(occs[1], 8u);
