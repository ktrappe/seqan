--- conflicted
+++ resolved
@@ -51,222 +51,6 @@
 
 SEQAN_DEFINE_TEST(testIndexCreation)
 {
-<<<<<<< HEAD
-		typedef String<char> TText;
-		typedef String<unsigned> TArray;
-
-		TText	text;
-		TArray	sa;
-		TArray	lcp;
-		TArray	child, childExt;
-		TText	bwt;
-
-		const int runs = 2;					// conduct 10 test runs 
-		const int maxSize = 20 * 1024 * 1024;	// max text size is 20 megabyte
-		bool result = true;
-        (void)result;  // Is never read...
-
-		_proFloat timeDelta[12];
-		_proFloat timeSum[12];
-		for(int i = 0; i < 10; ++i)
-			timeSum[i] = 0;
-		__int64 textSum = 0;
-
-		static const char* algNames[] = {
-			"Skew3        ", 
-			"Skew7        ", 
-			"ManberMyers  ", 
-			"LarssonSadake", 
-			"SAQSort      ", 
-			"SAQSortQGSR  ", 
-			"Skew3Ext     ", 
-			"Skew7Ext     ",
-			"Kasai        ",
-			"KasaiInPlace ",
-			"KasaiExt     ",
-			"Childtab     ",
-			"ChildTabExt  "
-		};
-
-		int TI;
-		for(int i = 0; i < runs; ++i) {
-
-			std::cout << "*** RUN " << i << " ***";
-			
-			int size = rand() % maxSize;
-			TI = 0;
-
-//___randomize_text___________________________________________________________
-
-			resize(text,size);
-/*			if (i < runs/2)
-				randomize(text);
-			else
-*/				textRandomize(text);
-/*			String<char,External<> > errorText;	// read in text causing an error
-			open(errorText,"error.txt");
-			text = errorText;
-*/
-/*			text = "MISSISSIPPI";
-			size = length(text);
-			std::cout << "text created (n=" << size << ")" << std::endl;
-*/
-			std::cout << "   textSize: " << length(text) << std::endl;
-
-//___create_suffix_array______________________________________________________
-
-			resize(sa, size);
-/*			timeDelta[TI] = -SEQAN_PROGETTIME;
-			createSuffixArray(sa, text, Skew3());
-			timeDelta[TI++] += SEQAN_PROGETTIME;
-			if (!isSuffixArray(sa, text)) {
-				std::cout << "suffix array creation (internal Skew3) failed" << std::endl;
-				result = false;
-			}
-*/			std::cout << "."; std::cout.flush();
-
-			blank(sa);
-/*			timeDelta[TI] = -SEQAN_PROGETTIME;
-			createSuffixArray(sa, text, Skew7());
-			timeDelta[TI++] += SEQAN_PROGETTIME;
-			if (!isSuffixArray(sa, text)) {
-				std::cout << "suffix array creation (internal Skew7) failed" << std::endl;
-				result = false;
-			}
-*/			std::cout << "."; std::cout.flush();
-
-			blank(sa);
-/*			timeDelta[TI] = -SEQAN_PROGETTIME;
-			createSuffixArray(sa, text, ManberMyers());
-			timeDelta[TI++] += SEQAN_PROGETTIME;
-			if (!isSuffixArray(sa, text)) {
-				std::cout << "suffix array creation (internal ManberMyers) failed" << std::endl;
-				result = false;
-			}
-*/			std::cout << "."; std::cout.flush();
-
-			blank(sa);
-/*			timeDelta[TI] = -SEQAN_PROGETTIME;
-			createSuffixArrayExt(sa, text, LarssonSadakane());
-			timeDelta[TI++] += SEQAN_PROGETTIME;
-			if (!isSuffixArray(sa, text)) {
-				std::cout << "suffix array creation (external LarssonSadakane) failed" << std::endl;
-				result = false;
-			}
-*/			std::cout << "."; std::cout.flush();
-
-			blank(sa);
-			timeDelta[TI] = -SEQAN_PROGETTIME;
-			createSuffixArray(sa, text, SAQSort());
-			timeDelta[TI++] += SEQAN_PROGETTIME;
-			if (!isSuffixArray(sa, text)) {
-				std::cout << "suffix array creation (internal SAQSort) failed" << std::endl;
-				result = false;
-			}
-			std::cout << "."; std::cout.flush();
-/*
-			blank(sa);
-			timeDelta[TI] = -SEQAN_PROGETTIME;
-			createSuffixArray(sa, text, QSQGSR(), 3);
-			timeDelta[TI++] += SEQAN_PROGETTIME;
-			if (!isSuffixArray(sa, text)) {
-				std::cout << "suffix array creation (internal QSQGSR) failed" << std::endl;
-				result = false;
-			}
-			std::cout << "."; std::cout.flush();
-*/
-			blank(sa);
-/*			timeDelta[TI] = -SEQAN_PROGETTIME;
-			createSuffixArrayExt(sa, text, Skew3());
-			timeDelta[TI++] += SEQAN_PROGETTIME;
-			if (!isSuffixArray(sa, text)) {
-				std::cout << "suffix array creation (external Skew3) failed" << std::endl;
-				result = false;
-			}
-			std::cout << "."; std::cout.flush();
-
-			blank(sa);
-			timeDelta[TI] = -SEQAN_PROGETTIME;
-			createSuffixArrayExt(sa, text, Skew7());
-			timeDelta[TI++] += SEQAN_PROGETTIME;
-			if (!isSuffixArray(sa, text)) {
-				std::cout << "suffix array creation (external Skew7) failed" << std::endl;
-				result = false;
-			}
-			std::cout << "."; std::cout.flush();
-
-//___create_lcp_table_________________________________________________________
-
-			resize(lcp, size);
-			timeDelta[TI] = -SEQAN_PROGETTIME;
-			createLcpTable(lcp, text, sa, KasaiOriginal());
-			timeDelta[TI++] += SEQAN_PROGETTIME;
-			if (!isLCPTable(lcp, sa, text)) {
-				std::cout << "suffix array creation (internal Kasai) failed" << std::endl;
-				result = false;
-			}
-			std::cout << "."; std::cout.flush();
-
-			blank(lcp);
-			timeDelta[TI] = -SEQAN_PROGETTIME;
-			createLcpTable(lcp, text, sa, Kasai());
-			timeDelta[TI++] += SEQAN_PROGETTIME;
-			if (!isLCPTable(lcp, sa, text)) {
-				std::cout << "suffix array creation (internal in-place Kasai) failed" << std::endl;
-				result = false;
-			}
-			std::cout << "."; std::cout.flush();
-
-			blank(lcp);
-			timeDelta[TI] = -SEQAN_PROGETTIME;
-			createLcpTableExt(lcp, text, sa, Kasai());
-			timeDelta[TI++] += SEQAN_PROGETTIME;
-			if (!isLCPTable(lcp, sa, text)) {
-				std::cout << "suffix array creation (external Kasai) failed" << std::endl;
-				result = false;
-			}
-			std::cout << "."; std::cout.flush();
-
-//___create_child_table_______________________________________________________
-
-			resize(child, size);
-			for(int i=0; i<size; ++i)
-				child[i] = maxValue<unsigned>();
-			timeDelta[TI] = -SEQAN_PROGETTIME;
-			createChildtab(child, lcp);
-			timeDelta[TI++] += SEQAN_PROGETTIME;
-			std::cout << "."; std::cout.flush();
-
-			unsigned undefs=0;
-			for(int i=0; i<size; ++i)
-				if (child[i] == maxValue<unsigned>()) ++undefs;
-			if (undefs) ::std::cout << undefs << " undefined values";
-
-			resize(childExt, size);
-			timeDelta[TI] = -SEQAN_PROGETTIME;
-			createChildtabExt(childExt, lcp);
-			timeDelta[TI++] += SEQAN_PROGETTIME;
-			std::cout << "."; std::cout.flush();
-
-			if (!isEqual(child, childExt)) {
-				std::cout << "child table creation failed" << std::endl;
-				result = false;
-			}
-*/
-//___update_performance_table_________________________________________________
-
-			for(int i=0; i<TI; ++i) {
-				timeSum[i] += timeDelta[i];
-				textSum += length(text);
-			}
-
-			std::cout << " OK!" << std::endl;
-
-		}
-		std::cout << "*** TIME RESULTS (sec/MB) ***" << std::endl;
-		for(int i=0; i<TI; ++i)
-			std::cout << algNames[i] << " " << 1024.0*1024.0 * timeSum[i] / textSum << std::endl;
-=======
         typedef String<char> TText;
         typedef String<unsigned> TArray;
 
@@ -506,7 +290,6 @@
         std::cout << "*** TIME RESULTS (sec/MB) ***" << std::endl;
         for(int i=0; i<TI; ++i)
             std::cout << algNames[i] << " " << 1024.0*1024.0 * timeSum[i] / textSum << std::endl;
->>>>>>> d5592e63
 }
 
 //////////////////////////////////////////////////////////////////////////////
