#include <seqan/gff_io.h>

using namespace seqan;

int main()
{
<<<<<<< HEAD
    // Open input stream.
    GffFileIn gffIn;
=======
    // Open input file.
    seqan::GffFileIn gffIn;
>>>>>>> bc1e15cc
    if (!open(gffIn, "example.gff"))
    {
        std::cerr << "ERROR: Could not open example.gff" << std::endl;
        return 1;
    }
<<<<<<< HEAD
    // Open output stream. If target is a ostream we must specify the format.
    GffFileOut gffOut(std::cout, Gff());

    // Read the file record by record.
    GffRecord record;
=======

    // Attach to standard output.
    seqan::GffFileOut gffOut(std::cout, seqan::Gff());

    // Copy the file record by record.
    seqan::GffRecord record;
>>>>>>> bc1e15cc

    try
    {
        while (!atEnd(gffIn))
        {
            readRecord(record, gffIn);
            writeRecord(gffOut, record);
        }
    }
<<<<<<< HEAD
    catch (std::runtime_error & e)
=======
    catch (seqan::Exception const & e)
>>>>>>> bc1e15cc
    {
        std::cout << "ERROR: " << e.what() << std::endl;
        return 1;
    }

    return 0;
}<|MERGE_RESOLUTION|>--- conflicted
+++ resolved
@@ -4,32 +4,19 @@
 
 int main()
 {
-<<<<<<< HEAD
-    // Open input stream.
+    // Open input file.
     GffFileIn gffIn;
-=======
-    // Open input file.
-    seqan::GffFileIn gffIn;
->>>>>>> bc1e15cc
     if (!open(gffIn, "example.gff"))
     {
         std::cerr << "ERROR: Could not open example.gff" << std::endl;
         return 1;
     }
-<<<<<<< HEAD
-    // Open output stream. If target is a ostream we must specify the format.
+
+    // Attach to standard output.
     GffFileOut gffOut(std::cout, Gff());
 
-    // Read the file record by record.
+    // Copy the file record by record.
     GffRecord record;
-=======
-
-    // Attach to standard output.
-    seqan::GffFileOut gffOut(std::cout, seqan::Gff());
-
-    // Copy the file record by record.
-    seqan::GffRecord record;
->>>>>>> bc1e15cc
 
     try
     {
@@ -39,11 +26,7 @@
             writeRecord(gffOut, record);
         }
     }
-<<<<<<< HEAD
-    catch (std::runtime_error & e)
-=======
-    catch (seqan::Exception const & e)
->>>>>>> bc1e15cc
+    catch (Exception const & e)
     {
         std::cout << "ERROR: " << e.what() << std::endl;
         return 1;
