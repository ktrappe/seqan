--- conflicted
+++ resolved
@@ -1,22 +1,14 @@
 #include <seqan/bed_io.h>
 
-<<<<<<< HEAD
 #include <sstream>
 
 using namespace seqan;
 
-=======
->>>>>>> bc1e15cc
 int main()
 {
     BedFileOut out(std::cout, Bed());
 
-<<<<<<< HEAD
-    // Write out the records.
     BedRecord<Bed6> record;
-=======
-    seqan::BedRecord<seqan::Bed6> record;
->>>>>>> bc1e15cc
 
     // Fill and write out the first record.
     record.ref = "chr7";
