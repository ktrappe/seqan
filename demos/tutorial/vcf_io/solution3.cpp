#include <seqan/vcf_io.h>

<<<<<<< HEAD
#include <sstream>

using namespace seqan;

int main()
{
    // Open output stream
    VcfFileOut out(std::cout, Vcf());
=======
int main()
{
    // Open output file.
    seqan::VcfFileOut out(std::cout, seqan::Vcf());
>>>>>>> bc1e15cc

    // Fill sequence names.
    appendValue(contigNames(context(out)), "20");

    // Fill sample names.
    appendValue(sampleNames(context(out)), "NA00001");
    appendValue(sampleNames(context(out)), "NA00002");
    appendValue(sampleNames(context(out)), "NA00002");

<<<<<<< HEAD
    VcfHeader header;

    // Write out headers.
    //
    // This is somewhat tedious.
    appendValue(header, VcfHeaderRecord("fileformat", "VCFv4.1"));
    appendValue(header, VcfHeaderRecord("fileDate", "20090805"));
    appendValue(header, VcfHeaderRecord("source", "myImputationProgramV3.1"));
    appendValue(header, VcfHeaderRecord("reference", "file:///seq/references/1000GenomesPilot-NCBI36.fasta"));
    appendValue(header, VcfHeaderRecord("contig", "<ID=20,length=62435964,assembly=B36,md5=f126cdf8a6e0c7f379d618ff66beb2da,species=\"Homo sapiens\",taxonomy=x>"));
    appendValue(header, VcfHeaderRecord("phasing", "partial"));
    appendValue(header, VcfHeaderRecord("INFO", "<ID=NS,Number=1,Type=Integer,Description=\"Number of Samples With Data\">"));
    appendValue(header, VcfHeaderRecord("INFO", "<ID=DP,Number=1,Type=Integer,Description=\"Total Depth\">"));
    appendValue(header, VcfHeaderRecord("INFO", "<ID=AF,Number=A,Type=Float,Description=\"Allele Frequency\">"));
    appendValue(header, VcfHeaderRecord("INFO", "<ID=AA,Number=1,Type=String,Description=\"Ancestral Allele\">"));
    appendValue(header, VcfHeaderRecord("INFO", "<ID=DB,Number=0,Type=Flag,Description=\"dbSNP membership, build 129\">"));
    appendValue(header, VcfHeaderRecord("INFO", "<ID=H2,Number=0,Type=Flag,Description=\"HapMap2 membership\">"));
    appendValue(header, VcfHeaderRecord("FILTER", "<ID=q10,Description=\"Quality below 10\">"));
    appendValue(header, VcfHeaderRecord("FILTER", "<ID=s50,Description=\"Less than 50% of samples have data\">"));
    appendValue(header, VcfHeaderRecord("ID", "<ID=GT,Number=1,Type=String,Description=\"Genotype\">"));
    appendValue(header, VcfHeaderRecord("ID", "<ID=GQ,Number=1,Type=Integer,Description=\"Genotype Quality\">"));
    appendValue(header, VcfHeaderRecord("ID", "<ID=DP,Number=1,Type=Integer,Description=\"Read Depth\">"));
    appendValue(header, VcfHeaderRecord("ID", "<ID=HQ,Number=2,Type=Integer,Description=\"Haplotype Quality\">"));

    writeRecord(out, header);

    // Write out the records.
    VcfRecord record;

=======
    // Fill and write out headers - This is somewhat tedious.
    seqan::VcfHeader header;
    appendValue(header, seqan::VcfHeaderRecord("fileformat", "VCFv4.1"));
    appendValue(header, seqan::VcfHeaderRecord("fileDate", "20090805"));
    appendValue(header, seqan::VcfHeaderRecord("source", "myImputationProgramV3.1"));
    appendValue(header, seqan::VcfHeaderRecord("reference", "file:///seq/references/1000GenomesPilot-NCBI36.fasta"));
    appendValue(header, seqan::VcfHeaderRecord("contig", "<ID=20,length=62435964,assembly=B36,md5=f126cdf8a6e0c7f379d618ff66beb2da,species=\"Homo sapiens\",taxonomy=x>"));
    appendValue(header, seqan::VcfHeaderRecord("phasing", "partial"));
    appendValue(header, seqan::VcfHeaderRecord("INFO", "<ID=NS,Number=1,Type=Integer,Description=\"Number of Samples With Data\">"));
    appendValue(header, seqan::VcfHeaderRecord("INFO", "<ID=DP,Number=1,Type=Integer,Description=\"Total Depth\">"));
    appendValue(header, seqan::VcfHeaderRecord("INFO", "<ID=AF,Number=A,Type=Float,Description=\"Allele Frequency\">"));
    appendValue(header, seqan::VcfHeaderRecord("INFO", "<ID=AA,Number=1,Type=String,Description=\"Ancestral Allele\">"));
    appendValue(header, seqan::VcfHeaderRecord("INFO", "<ID=DB,Number=0,Type=Flag,Description=\"dbSNP membership, build 129\">"));
    appendValue(header, seqan::VcfHeaderRecord("INFO", "<ID=H2,Number=0,Type=Flag,Description=\"HapMap2 membership\">"));
    appendValue(header, seqan::VcfHeaderRecord("FILTER", "<ID=q10,Description=\"Quality below 10\">"));
    appendValue(header, seqan::VcfHeaderRecord("FILTER", "<ID=s50,Description=\"Less than 50% of samples have data\">"));
    appendValue(header, seqan::VcfHeaderRecord("ID", "<ID=GT,Number=1,Type=String,Description=\"Genotype\">"));
    appendValue(header, seqan::VcfHeaderRecord("ID", "<ID=GQ,Number=1,Type=Integer,Description=\"Genotype Quality\">"));
    appendValue(header, seqan::VcfHeaderRecord("ID", "<ID=DP,Number=1,Type=Integer,Description=\"Read Depth\">"));
    appendValue(header, seqan::VcfHeaderRecord("ID", "<ID=HQ,Number=2,Type=Integer,Description=\"Haplotype Quality\">"));
    writeRecord(out, header);

    // Fill and write out the record.
    seqan::VcfRecord record;
>>>>>>> bc1e15cc
    record.rID = 0;
    record.beginPos = 14369;
    record.id = "rs6054257";
    record.ref = "G";
    record.alt = "A";
    record.qual = 29;
    record.filter = "PASS";
    record.info = "NS=3;DP=14;AF=0.5;DB;H2";
    record.format = "GT:GQ:DP:HQ";
    appendValue(record.genotypeInfos, "0|0:48:1:51,51");
    appendValue(record.genotypeInfos, "1|0:48:8:51,51");
    appendValue(record.genotypeInfos, "1/1:43:5:.,.");
    writeRecord(out, record);

    return 0;
}<|MERGE_RESOLUTION|>--- conflicted
+++ resolved
@@ -1,20 +1,11 @@
 #include <seqan/vcf_io.h>
-
-<<<<<<< HEAD
-#include <sstream>
 
 using namespace seqan;
 
 int main()
 {
-    // Open output stream
+    // Open output file.
     VcfFileOut out(std::cout, Vcf());
-=======
-int main()
-{
-    // Open output file.
-    seqan::VcfFileOut out(std::cout, seqan::Vcf());
->>>>>>> bc1e15cc
 
     // Fill sequence names.
     appendValue(contigNames(context(out)), "20");
@@ -24,12 +15,8 @@
     appendValue(sampleNames(context(out)), "NA00002");
     appendValue(sampleNames(context(out)), "NA00002");
 
-<<<<<<< HEAD
+    // Fill and write out headers - This is somewhat tedious.
     VcfHeader header;
-
-    // Write out headers.
-    //
-    // This is somewhat tedious.
     appendValue(header, VcfHeaderRecord("fileformat", "VCFv4.1"));
     appendValue(header, VcfHeaderRecord("fileDate", "20090805"));
     appendValue(header, VcfHeaderRecord("source", "myImputationProgramV3.1"));
@@ -48,38 +35,10 @@
     appendValue(header, VcfHeaderRecord("ID", "<ID=GQ,Number=1,Type=Integer,Description=\"Genotype Quality\">"));
     appendValue(header, VcfHeaderRecord("ID", "<ID=DP,Number=1,Type=Integer,Description=\"Read Depth\">"));
     appendValue(header, VcfHeaderRecord("ID", "<ID=HQ,Number=2,Type=Integer,Description=\"Haplotype Quality\">"));
-
-    writeRecord(out, header);
-
-    // Write out the records.
-    VcfRecord record;
-
-=======
-    // Fill and write out headers - This is somewhat tedious.
-    seqan::VcfHeader header;
-    appendValue(header, seqan::VcfHeaderRecord("fileformat", "VCFv4.1"));
-    appendValue(header, seqan::VcfHeaderRecord("fileDate", "20090805"));
-    appendValue(header, seqan::VcfHeaderRecord("source", "myImputationProgramV3.1"));
-    appendValue(header, seqan::VcfHeaderRecord("reference", "file:///seq/references/1000GenomesPilot-NCBI36.fasta"));
-    appendValue(header, seqan::VcfHeaderRecord("contig", "<ID=20,length=62435964,assembly=B36,md5=f126cdf8a6e0c7f379d618ff66beb2da,species=\"Homo sapiens\",taxonomy=x>"));
-    appendValue(header, seqan::VcfHeaderRecord("phasing", "partial"));
-    appendValue(header, seqan::VcfHeaderRecord("INFO", "<ID=NS,Number=1,Type=Integer,Description=\"Number of Samples With Data\">"));
-    appendValue(header, seqan::VcfHeaderRecord("INFO", "<ID=DP,Number=1,Type=Integer,Description=\"Total Depth\">"));
-    appendValue(header, seqan::VcfHeaderRecord("INFO", "<ID=AF,Number=A,Type=Float,Description=\"Allele Frequency\">"));
-    appendValue(header, seqan::VcfHeaderRecord("INFO", "<ID=AA,Number=1,Type=String,Description=\"Ancestral Allele\">"));
-    appendValue(header, seqan::VcfHeaderRecord("INFO", "<ID=DB,Number=0,Type=Flag,Description=\"dbSNP membership, build 129\">"));
-    appendValue(header, seqan::VcfHeaderRecord("INFO", "<ID=H2,Number=0,Type=Flag,Description=\"HapMap2 membership\">"));
-    appendValue(header, seqan::VcfHeaderRecord("FILTER", "<ID=q10,Description=\"Quality below 10\">"));
-    appendValue(header, seqan::VcfHeaderRecord("FILTER", "<ID=s50,Description=\"Less than 50% of samples have data\">"));
-    appendValue(header, seqan::VcfHeaderRecord("ID", "<ID=GT,Number=1,Type=String,Description=\"Genotype\">"));
-    appendValue(header, seqan::VcfHeaderRecord("ID", "<ID=GQ,Number=1,Type=Integer,Description=\"Genotype Quality\">"));
-    appendValue(header, seqan::VcfHeaderRecord("ID", "<ID=DP,Number=1,Type=Integer,Description=\"Read Depth\">"));
-    appendValue(header, seqan::VcfHeaderRecord("ID", "<ID=HQ,Number=2,Type=Integer,Description=\"Haplotype Quality\">"));
     writeRecord(out, header);
 
     // Fill and write out the record.
-    seqan::VcfRecord record;
->>>>>>> bc1e15cc
+    VcfRecord record;
     record.rID = 0;
     record.beginPos = 14369;
     record.id = "rs6054257";
